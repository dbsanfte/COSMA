set(cosma_src_files blas.cpp
                    buffer.cpp
                    communicator.cpp
                    context.cpp
                    interval.cpp
                    layout.cpp
                    local_multiply.cpp
                    mapper.cpp
                    math_utils.cpp
                    matrix.cpp
                    multiply.cpp
                    one_sided_communicator.cpp
                    strategy.cpp
                    two_sided_communicator.cpp
)
add_library(cosma STATIC ${cosma_src_files})

target_include_directories(cosma PUBLIC 
    $<BUILD_INTERFACE:${cosma_SOURCE_DIR}/src>
)
target_compile_features(cosma PUBLIC cxx_std_14)

target_link_libraries(cosma PUBLIC MPI::MPI_CXX
                                   grid2grid
                            PRIVATE options)

if(COSMA_WITH_PROFILING)
    target_compile_definitions(semiprof PUBLIC SEMIPROF)
    target_link_libraries(cosma PRIVATE 
        $<BUILD_INTERFACE:semiprof>
    )
    target_compile_definitions(cosma PRIVATE 
        $<BUILD_INTERFACE:COSMA_WITH_PROFILING>
    )
endif()

if(COSMA_WITH_MKL)
    target_link_libraries(cosma PRIVATE MKL::MKL)
    target_compile_definitions(cosma PRIVATE COSMA_WITH_MKL)
endif()

if(COSMA_WITH_GPU)
    # These need to be public because of context hpp|cpp
    #
    target_link_libraries(cosma PUBLIC Tiled-MM)
    target_compile_definitions(cosma PUBLIC COSMA_HAVE_GPU)
endif()

if(ScaLAPACK_FOUND)
    add_library(cosma_with_scalapack STATIC scalapack.cpp
                                            pgemm.cpp
    )
<<<<<<< HEAD
    target_link_libraries(cosma_with_scalapack PUBLIC cosma MKL::ScaLAPACK
                                               PRIVATE semiprof)

    # private dependencies are not propagated, so add them
=======
    target_link_libraries(cosma_with_scalapack PUBLIC cosma MKL::ScaLAPACK)
>>>>>>> 576f366e
    if(COSMA_WITH_PROFILING)
        target_link_libraries(cosma_with_scalapack PRIVATE 
          $<BUILD_INTERFACE:semiprof> 
        )
        target_compile_definitions(cosma_with_scalapack PRIVATE 
          $<BUILD_INTERFACE:COSMA_WITH_PROFILING>
        )
    endif()
endif()

if(COSMA_WITH_INSTALL)
    set(COSMA_TGT "cosma")
    if(ScaLAPACK_FOUND)
        list(APPEND COSMA_TGT "cosma_with_scalapack")
    endif()
    install(TARGETS ${COSMA_TGT}
            EXPORT cosma_targets
            LIBRARY DESTINATION "${CMAKE_INSTALL_LIBDIR}"
            ARCHIVE DESTINATION "${CMAKE_INSTALL_LIBDIR}"
            INCLUDES DESTINATION "${CMAKE_INSTALL_INCLUDEDIR}")
endif()<|MERGE_RESOLUTION|>--- conflicted
+++ resolved
@@ -50,14 +50,10 @@
     add_library(cosma_with_scalapack STATIC scalapack.cpp
                                             pgemm.cpp
     )
-<<<<<<< HEAD
+    # private dependencies are not propagated, so add them
     target_link_libraries(cosma_with_scalapack PUBLIC cosma MKL::ScaLAPACK
                                                PRIVATE semiprof)
 
-    # private dependencies are not propagated, so add them
-=======
-    target_link_libraries(cosma_with_scalapack PUBLIC cosma MKL::ScaLAPACK)
->>>>>>> 576f366e
     if(COSMA_WITH_PROFILING)
         target_link_libraries(cosma_with_scalapack PRIVATE 
           $<BUILD_INTERFACE:semiprof> 
