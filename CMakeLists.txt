cmake_minimum_required(VERSION 3.12 FATAL_ERROR)

# Check if COSMA is a subproject.
#
set(MASTER_PROJECT OFF)
if(NOT DEFINED PROJECT_NAME)
  set(MASTER_PROJECT ON)
endif()

list(APPEND CMAKE_MODULE_PATH "${CMAKE_CURRENT_SOURCE_DIR}/cmake")
include(cmake/build_type.cmake)
include(cmake/adjust_mpiexec_flags.cmake)

# Options
#
option(COSMA_WITH_TESTS "Generate the test target." ${MASTER_PROJECT})
option(COSMA_WITH_APPS "Generate the miniapp targets." ${MASTER_PROJECT})
option(COSMA_WITH_BENCHMARKS "Generate the benchmark targets." ${MASTER_PROJECT})
option(COSMA_WITH_INSTALL "Enable installation." ${MASTER_PROJECT})
option(COSMA_WITH_PROFILING "Enable profiling." OFF)
option(BUILD_SHARED_LIBS "Build shared libraries." OFF)

set(COSMA_BLAS "MKL" CACHE STRING
    "Blas backend. Can be MKL, OPENBLAS, CRAY_LIBSCI, CUSTOM, CUDA or ROCM.")
set_property(CACHE COSMA_BLAS PROPERTY STRINGS
    "MKL" "OPENBLAS" "CRAY_LIBSCI" "CUSTOM" "CUDA" "ROCM")

set(COSMA_SCALAPACK "OFF" CACHE STRING
    "Blas backend. Can be MKL, CRAY_LIBSCI, CUSTOM or OFF.")
set_property(CACHE COSMA_SCALAPACK PROPERTY STRINGS
    "OFF" "MKL" "CRAY_LIBSCI" "CUSTOM")

# check if blas backend is valid
message(STATUS "Selected BLAS backend for COSMA: ${COSMA_BLAS}")
get_property(BACKEND_LIST CACHE COSMA_BLAS PROPERTY STRINGS)
if(NOT COSMA_BLAS IN_LIST BACKEND_LIST)
  message(FATAL_ERROR "Invalid value for COSMA_BLAS!")
endif()

# check if scalapack backend is valid
message(STATUS "Selected ScaLAPACK backend for COSMA: ${COSMA_SCALAPACK}")
unset(BACKEND_LIST)
get_property(BACKEND_LIST CACHE COSMA_SCALAPACK PROPERTY STRINGS)
if(COSMA_SCALAPACK AND NOT COSMA_SCALAPACK IN_LIST BACKEND_LIST)
  message(FATAL_ERROR "Invalid value for COSMA_SCALAPACK!")
endif()

if (NOT ${COSMA_BLAS} STREQUAL "CUDA" AND NOT ${COSMA_BLAS} STREQUAL "ROCM" AND NOT ${COSMA_BLAS} STREQUAL "OPENBLAS")
  if (COSMA_SCALAPACK AND NOT ${COSMA_BLAS} STREQUAL ${COSMA_SCALAPACK})
      message(FATAL_ERROR "ScaLAPACK backend MUST match BLAS backend if no GPU backend is used!")
  endif()
endif()

<<<<<<< HEAD
project(cosma VERSION 2.1 LANGUAGES CXX)
=======
project(cosma VERSION 2.1.0 LANGUAGES CXX)
>>>>>>> dc8263cf

# preserve rpaths when installing and make the install folder relocatable
# use `CMAKE_SKIP_INSTALL_RPATH` to skip this
# https://spack.readthedocs.io/en/latest/workflows.html#write-the-cmake-build
list(FIND CMAKE_PLATFORM_IMPLICIT_LINK_DIRECTORIES 
          "${CMAKE_INSTALL_PREFIX}/${CMAKE_INSTALL_LIBDIR}" isSystemDir)
# skip RPATH if SIRIUS is installed to system directories
if(isSystemDir STREQUAL "-1")
  set(CMAKE_INSTALL_RPATH_USE_LINK_PATH TRUE)
  if(APPLE)
    set(basePoint @loader_path)
  else()
    set(basePoint $ORIGIN)
  endif()
  file(RELATIVE_PATH relDir ${CMAKE_CURRENT_BINARY_DIR}/${CMAKE_INSTALL_BINDIR}
                            ${CMAKE_CURRENT_BINARY_DIR}/${CMAKE_INSTALL_LIBDIR})
  set(CMAKE_INSTALL_RPATH ${basePoint} ${basePoint}/${relDir})
endif()

# Dependencies
#
find_package(MPI REQUIRED)
adjust_mpiexec_flags()

# Bundled dependencies
#
if (COSMA_WITH_PROFILING)
    option(SEMIPROF_WITH_INSTALL "" ${COSMA_WITH_INSTALL})
    add_subdirectory(libs/semiprof)
endif ()

option(OPTIONS_WITH_INSTALL "" ${COSMA_WITH_INSTALL})
add_subdirectory(libs/options)

option(GRID2GRID_WITH_INSTALL "" ${COSMA_WITH_INSTALL})
option(GRID2GRID_WITH_PROFILING "" ${COSMA_WITH_PROFILING})
add_subdirectory(libs/grid2grid)

# BLAS providers
#
set(BLAS_TARGET "")
set(BLAS_DEF "")

if (${COSMA_BLAS} STREQUAL "MKL")
    find_package(MKL REQUIRED COMPONENTS BLAS_32BIT_OMP)
    set(BLAS_TARGET "mkl::blas_32bit_omp")
    set(BLAS_DEF "COSMA_WITH_MKL_BLAS")
elseif (${COSMA_BLAS} STREQUAL "CUDA" OR ${COSMA_BLAS} STREQUAL "ROCM")
    option(TILEDMM_WITH_INSTALL "" ${COSMA_WITH_INSTALL})
    set(TILEMM_GPU_BACKEND ${COSMA_BLAS} CACHE STRING FORCE "")
    add_subdirectory(libs/Tiled-MM)
    set(BLAS_TARGET "Tiled-MM")
    set(BLAS_DEF "COSMA_HAVE_GPU")
elseif (${COSMA_BLAS} STREQUAL "OPENBLAS")
    find_package(OpenBLAS REQUIRED)
    set(BLAS_TARGET "openblas")
    set(BLAS_DEF "COSMA_WITH_BLAS")
elseif (${COSMA_BLAS} STREQUAL "CRAY_LIBSCI")
    find_package(CRAY_LIBSCI REQUIRED)
    set(BLAS_TARGET "${CRAY_LIBSCI_LIBRARIES}")
    set(BLAS_DEF "COSMA_WITH_BLAS")
elseif (${COSMA_BLAS} STREQUAL "CUSTOM")
    find_package(BLAS REQUIRED)
    set(BLAS_TARGET "${BLAS_LIBRARIES}")
    set(BLAS_DEF "COSMA_WITH_BLAS")
endif ()

# (optional) ScaLAPACK providers
#
set(ScaLAPACK_TARGET "")
if (${COSMA_SCALAPACK} STREQUAL "MKL")
    find_package(MKL REQUIRED COMPONENTS SCALAPACK_32BIT_OMP)
    set(ScaLAPACK_TARGET "mkl::scalapack_32bit_omp")
elseif (${COSMA_SCALAPACK} STREQUAL "CRAY_LIBSCI")
    find_package(CRAY_LIBSCI REQUIRED)
    set(ScaLAPACK_TARGET "${CRAY_LIBSCI_LIBRARIES}")
elseif (${COSMA_SCALAPACK} STREQUAL "CUSTOM")
    find_package(SCALAPACK REQUIRED)
    set(ScaLAPACK_TARGET "${SCALAPACK_LIBRARIES}")
else  ()
    message(STATUS "Building with no ScaLAPACK interface support.")
endif ()

# COSMA
#
add_subdirectory(src/cosma)

if(COSMA_WITH_INSTALL)
    include(CMakePackageConfigHelpers)
    include(GNUInstallDirs)

    install(DIRECTORY "${cosma_SOURCE_DIR}/src/cosma"
            DESTINATION "${CMAKE_INSTALL_INCLUDEDIR}"
            FILES_MATCHING
                PATTERN "*.hpp")

    write_basic_package_version_file(
        "${cosma_BINARY_DIR}/cosmaConfigVersion.cmake"
        VERSION ${cosma_VERSION}
        COMPATIBILITY SameMajorVersion)

    configure_file("${cosma_SOURCE_DIR}/cmake/cosma.pc.in"
                   "${cosma_BINARY_DIR}/cosma.pc"
                   @ONLY)

    configure_file("${cosma_SOURCE_DIR}/cmake/cosmaConfig.cmake.in"
                   "${cosma_BINARY_DIR}/cosmaConfig.cmake"
                   @ONLY)

    install(FILES "${cosma_BINARY_DIR}/cosmaConfig.cmake"
                  "${cosma_BINARY_DIR}/cosmaConfigVersion.cmake"
                  "${cosma_SOURCE_DIR}/cmake/FindMKL.cmake"
            DESTINATION "${CMAKE_INSTALL_LIBDIR}/cmake/cosma")

    install(FILES "${cosma_BINARY_DIR}/cosma.pc"
            DESTINATION "${CMAKE_INSTALL_LIBDIR}/pkgconfig")
endif()

if(COSMA_WITH_TESTS)
    add_subdirectory(libs/gtest_mpi)
    enable_testing()
    add_subdirectory(tests)
endif()

if(COSMA_WITH_APPS)
    add_subdirectory(miniapp)
endif()

if(COSMA_WITH_BENCHMARKS AND NOT COSMA_WITH_OPENBLAS)
    add_subdirectory(benchmarks)
endif()<|MERGE_RESOLUTION|>--- conflicted
+++ resolved
@@ -51,11 +51,7 @@
   endif()
 endif()
 
-<<<<<<< HEAD
 project(cosma VERSION 2.1 LANGUAGES CXX)
-=======
-project(cosma VERSION 2.1.0 LANGUAGES CXX)
->>>>>>> dc8263cf
 
 # preserve rpaths when installing and make the install folder relocatable
 # use `CMAKE_SKIP_INSTALL_RPATH` to skip this
