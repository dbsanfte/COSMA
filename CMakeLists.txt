cmake_minimum_required(VERSION 3.12 FATAL_ERROR)

# Check if COSMA is bundled, disable test suit if it is.
#
if(NOT DEFINED PROJECT_NAME)
    set(COSMA_NOT_SUBPROJECT ON)
endif()

list(APPEND CMAKE_MODULE_PATH "${CMAKE_CURRENT_SOURCE_DIR}/cmake")
project(cosma VERSION 0.1 LANGUAGES CXX)

# COSMA options
#
option(COSMA_WITH_CUDA "use CUDA GPU backend for base case" OFF)
option(COSMA_WITH_PROFILING "use the semiprof profiler" OFF)

if(NOT CMAKE_BUILD_TYPE)
    set(CMAKE_BUILD_TYPE "Release" CACHE STRING
        "Choose the type of build, options are: None(CMAKE_CXX_FLAGS or CMAKE_C_FLAGS used) Debug Release." FORCE)
endif()

# COSMA library
#
add_library(cosma STATIC
<<<<<<< HEAD
  "${cosma_SOURCE_DIR}/src/cosma/blas.cpp"
  "${cosma_SOURCE_DIR}/src/cosma/buffer.cpp"
  "${cosma_SOURCE_DIR}/src/cosma/communicator.cpp"
  "${cosma_SOURCE_DIR}/src/cosma/context.cpp"
  "${cosma_SOURCE_DIR}/src/cosma/interval.cpp"
  "${cosma_SOURCE_DIR}/src/cosma/layout.cpp"
  "${cosma_SOURCE_DIR}/src/cosma/local_multiply.cpp"
  "${cosma_SOURCE_DIR}/src/cosma/mapper.cpp"
  "${cosma_SOURCE_DIR}/src/cosma/math_utils.cpp"
  "${cosma_SOURCE_DIR}/src/cosma/matrix.cpp"
  "${cosma_SOURCE_DIR}/src/cosma/multiply.cpp"
  "${cosma_SOURCE_DIR}/src/cosma/one_sided_communicator.cpp"
  "${cosma_SOURCE_DIR}/src/cosma/strategy.cpp"
  "${cosma_SOURCE_DIR}/src/cosma/two_sided_communicator.cpp"
  )
=======
    "${cosma_SOURCE_DIR}/src/cosma/blas.cpp"
    "${cosma_SOURCE_DIR}/src/cosma/buffer.cpp"
    "${cosma_SOURCE_DIR}/src/cosma/communicator.cpp"
    "${cosma_SOURCE_DIR}/src/cosma/context.cpp"
    "${cosma_SOURCE_DIR}/src/cosma/interval.cpp"
    "${cosma_SOURCE_DIR}/src/cosma/layout.cpp"
    "${cosma_SOURCE_DIR}/src/cosma/local_multiply.cpp"
    "${cosma_SOURCE_DIR}/src/cosma/mapper.cpp"
    "${cosma_SOURCE_DIR}/src/cosma/math_utils.cpp"
    "${cosma_SOURCE_DIR}/src/cosma/matrix.cpp"
    "${cosma_SOURCE_DIR}/src/cosma/multiply.cpp"
    "${cosma_SOURCE_DIR}/src/cosma/strategy.cpp"
    )
>>>>>>> 325f1cc8
message(STATUS ${cosma_SOURCE_DIR})
target_include_directories(cosma PUBLIC ${cosma_SOURCE_DIR}/src)
target_compile_features(cosma PUBLIC cxx_std_14)

# Submodules dependencies:
#   grid2grid, options, semiprof, TiledMM
#
find_package(Git QUIET)
if(GIT_FOUND AND EXISTS "${cosma_SOURCE_DIR}/.git")
    # Update submodules as needed
    option(GIT_SUBMODULE_CHECK "Check submodules during build" ON)
    if(GIT_SUBMODULE_CHECK)
        message(STATUS "Submodule update")
        execute_process(COMMAND ${GIT_EXECUTABLE} submodule update --init --recursive
            WORKING_DIRECTORY ${CMAKE_CURRENT_SOURCE_DIR}
            RESULT_VARIABLE GIT_SUBMOD_RESULT)
        if(NOT GIT_SUBMOD_RESULT EQUAL "0")
            message(FATAL_ERROR "git submodule update --init failed with ${GIT_SUBMOD_RESULT}, please checkout submodules")
        endif()
        message(STATUS "Updating submodules to the latest commits")
        execute_process(COMMAND ${GIT_EXECUTABLE} submodule foreach git pull origin master
            WORKING_DIRECTORY ${CMAKE_CURRENT_SOURCE_DIR}
            RESULT_VARIABLE GIT_SUBMOD_RESULT)
        if(NOT GIT_SUBMOD_RESULT EQUAL "0")
            message(FATAL_ERROR "git submodule foreach git pull origin master failed with ${GIT_SUBMOD_RESULT}, \
                please git pull all submodules, to get the latest commits")
        endif()
    endif()
endif()
target_link_libraries(cosma PRIVATE grid2grid semiprof options)

# Non-cmake dependencies
#
find_package(MPI REQUIRED)
find_package(OpenMP REQUIRED)
find_package(MKL REQUIRED)
<<<<<<< HEAD
target_link_libraries(cosma 
  PUBLIC 
    MPI::MPI_CXX 
  PRIVATE
    MKL::MKL
    OpenMP::OpenMP_CXX 
  )
=======
target_link_libraries(cosma PUBLIC 
    MPI::MPI_CXX 
    OpenMP::OpenMP_CXX 
    MKL::MKL
    )
>>>>>>> 325f1cc8
target_compile_definitions(cosma PUBLIC COSMA_WITH_MKL)

################
#  ScaLAPACK   #
################
if(NOT "${COSMA_SCALAPACK_LIBRARY}" STREQUAL "")
    message("scalapack library = ${COSMA_SCALAPACK_LIBRARY}")
    include(cosma_scalapack)
    cosma_find_scalapack()
    target_link_libraries(cosma ${COSMA_SCALAPACK_LIBRARY})
endif()

################
# CUDA support #
################
if(COSMA_WITH_CUDA)
    enable_language(CUDA)
    target_compile_definitions(cosma PRIVATE -DCOSMA_HAVE_GPU)
    target_link_libraries(cosma PRIVATE cublas Tiled-MM)
    target_compile_options(cosma PRIVATE $<$<COMPILE_LANGUAGE:CUDA>:"-arch=sm_60">) 
endif()

#################################
#          PROFILER             #
#################################
if(COSMA_WITH_PROFILING)
    add_definitions(-DSEMIPROF)
endif()

#############
#  Testing  #
#############
if(COSMA_NOT_SUBPROJECT)
    enable_testing()
    include(CTest)
    add_subdirectory(tests)
endif()

#####################################
#  Adding various code directories  #
#####################################
add_subdirectory(libs)
add_subdirectory(miniapp)
add_subdirectory(benchmarks)<|MERGE_RESOLUTION|>--- conflicted
+++ resolved
@@ -22,23 +22,6 @@
 # COSMA library
 #
 add_library(cosma STATIC
-<<<<<<< HEAD
-  "${cosma_SOURCE_DIR}/src/cosma/blas.cpp"
-  "${cosma_SOURCE_DIR}/src/cosma/buffer.cpp"
-  "${cosma_SOURCE_DIR}/src/cosma/communicator.cpp"
-  "${cosma_SOURCE_DIR}/src/cosma/context.cpp"
-  "${cosma_SOURCE_DIR}/src/cosma/interval.cpp"
-  "${cosma_SOURCE_DIR}/src/cosma/layout.cpp"
-  "${cosma_SOURCE_DIR}/src/cosma/local_multiply.cpp"
-  "${cosma_SOURCE_DIR}/src/cosma/mapper.cpp"
-  "${cosma_SOURCE_DIR}/src/cosma/math_utils.cpp"
-  "${cosma_SOURCE_DIR}/src/cosma/matrix.cpp"
-  "${cosma_SOURCE_DIR}/src/cosma/multiply.cpp"
-  "${cosma_SOURCE_DIR}/src/cosma/one_sided_communicator.cpp"
-  "${cosma_SOURCE_DIR}/src/cosma/strategy.cpp"
-  "${cosma_SOURCE_DIR}/src/cosma/two_sided_communicator.cpp"
-  )
-=======
     "${cosma_SOURCE_DIR}/src/cosma/blas.cpp"
     "${cosma_SOURCE_DIR}/src/cosma/buffer.cpp"
     "${cosma_SOURCE_DIR}/src/cosma/communicator.cpp"
@@ -50,9 +33,10 @@
     "${cosma_SOURCE_DIR}/src/cosma/math_utils.cpp"
     "${cosma_SOURCE_DIR}/src/cosma/matrix.cpp"
     "${cosma_SOURCE_DIR}/src/cosma/multiply.cpp"
+    "${cosma_SOURCE_DIR}/src/cosma/one_sided_communicator.cpp"
     "${cosma_SOURCE_DIR}/src/cosma/strategy.cpp"
+    "${cosma_SOURCE_DIR}/src/cosma/two_sided_communicator.cpp"
     )
->>>>>>> 325f1cc8
 message(STATUS ${cosma_SOURCE_DIR})
 target_include_directories(cosma PUBLIC ${cosma_SOURCE_DIR}/src)
 target_compile_features(cosma PUBLIC cxx_std_14)
@@ -89,7 +73,6 @@
 find_package(MPI REQUIRED)
 find_package(OpenMP REQUIRED)
 find_package(MKL REQUIRED)
-<<<<<<< HEAD
 target_link_libraries(cosma 
   PUBLIC 
     MPI::MPI_CXX 
@@ -97,13 +80,6 @@
     MKL::MKL
     OpenMP::OpenMP_CXX 
   )
-=======
-target_link_libraries(cosma PUBLIC 
-    MPI::MPI_CXX 
-    OpenMP::OpenMP_CXX 
-    MKL::MKL
-    )
->>>>>>> 325f1cc8
 target_compile_definitions(cosma PUBLIC COSMA_WITH_MKL)
 
 ################
