--- conflicted
+++ resolved
@@ -83,20 +83,7 @@
   )
 target_compile_definitions(cosma PUBLIC COSMA_WITH_MKL)
 
-<<<<<<< HEAD
-# ScaLAPACK
-#
-if(NOT "${COSMA_SCALAPACK_LIBRARY}" STREQUAL "")
-    message("scalapack library = ${COSMA_SCALAPACK_LIBRARY}")
-    include(cosma_scalapack)
-    cosma_find_scalapack()
-    target_link_libraries(cosma ${COSMA_SCALAPACK_LIBRARY})
-endif()
-
-# CUDA support
-=======
 # CUDA suppor
->>>>>>> 7c56e46d
 #
 if(COSMA_WITH_CUDA)
     enable_language(CUDA)
