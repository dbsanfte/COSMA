cmake_minimum_required(VERSION 3.12 FATAL_ERROR)

# Check if COSMA is bundled, disable test suit if it is.
#
if(NOT DEFINED PROJECT_NAME)
    set(COSMA_NOT_SUBPROJECT ON)
endif()

list(APPEND CMAKE_MODULE_PATH "${CMAKE_CURRENT_SOURCE_DIR}/cmake")
project(cosma VERSION 0.1 LANGUAGES CXX)

# COSMA options
#
option(COSMA_WITH_CUDA "use CUDA GPU backend for base case" OFF)
option(COSMA_WITH_PROFILING "use the semiprof profiler" OFF)

if(NOT CMAKE_BUILD_TYPE)
    set(CMAKE_BUILD_TYPE "Release" CACHE STRING
        "Choose the type of build, options are: None(CMAKE_CXX_FLAGS or CMAKE_C_FLAGS used) Debug Release." FORCE)
endif()

# COSMA library
#
add_library(cosma STATIC
    "${cosma_SOURCE_DIR}/src/cosma/blas.cpp"
    "${cosma_SOURCE_DIR}/src/cosma/blacs.hpp"
    "${cosma_SOURCE_DIR}/src/cosma/scalapack.cpp"
    "${cosma_SOURCE_DIR}/src/cosma/pgemm.cpp"
    "${cosma_SOURCE_DIR}/src/cosma/buffer.cpp"
    "${cosma_SOURCE_DIR}/src/cosma/communicator.cpp"
    "${cosma_SOURCE_DIR}/src/cosma/context.cpp"
    "${cosma_SOURCE_DIR}/src/cosma/interval.cpp"
    "${cosma_SOURCE_DIR}/src/cosma/layout.cpp"
    "${cosma_SOURCE_DIR}/src/cosma/local_multiply.cpp"
    "${cosma_SOURCE_DIR}/src/cosma/mapper.cpp"
    "${cosma_SOURCE_DIR}/src/cosma/math_utils.cpp"
    "${cosma_SOURCE_DIR}/src/cosma/matrix.cpp"
    "${cosma_SOURCE_DIR}/src/cosma/multiply.cpp"
    "${cosma_SOURCE_DIR}/src/cosma/one_sided_communicator.cpp"
    "${cosma_SOURCE_DIR}/src/cosma/strategy.cpp"
    "${cosma_SOURCE_DIR}/src/cosma/two_sided_communicator.cpp"
    )
message(STATUS ${cosma_SOURCE_DIR})
target_include_directories(cosma PUBLIC ${cosma_SOURCE_DIR}/src)
target_compile_features(cosma PUBLIC cxx_std_14)

# Submodules dependencies:
#   grid2grid, options, semiprof, TiledMM
#
find_package(Git QUIET)
if(GIT_FOUND AND EXISTS "${cosma_SOURCE_DIR}/.git")
    # Update submodules as needed
    option(GIT_SUBMODULE_CHECK "Check submodules during build" ON)
    if(GIT_SUBMODULE_CHECK)
        message(STATUS "Submodule update")
        execute_process(COMMAND ${GIT_EXECUTABLE} submodule update --init --recursive
            WORKING_DIRECTORY ${CMAKE_CURRENT_SOURCE_DIR}
            RESULT_VARIABLE GIT_SUBMOD_RESULT)
        if(NOT GIT_SUBMOD_RESULT EQUAL "0")
            message(FATAL_ERROR "git submodule update --init failed with ${GIT_SUBMOD_RESULT}, please checkout submodules")
        endif()
        message(STATUS "Updating submodules to the latest commits")
        execute_process(COMMAND ${GIT_EXECUTABLE} submodule foreach git pull origin master
            WORKING_DIRECTORY ${CMAKE_CURRENT_SOURCE_DIR}
            RESULT_VARIABLE GIT_SUBMOD_RESULT)
        if(NOT GIT_SUBMOD_RESULT EQUAL "0")
            message(FATAL_ERROR "git submodule foreach git pull origin master failed with ${GIT_SUBMOD_RESULT}, \
                please git pull all submodules, to get the latest commits")
        endif()
    endif()
endif()
target_link_libraries(cosma PRIVATE grid2grid semiprof options)

# Non-cmake dependencies
#
find_package(MPI REQUIRED)
find_package(MKL REQUIRED)
target_link_libraries(cosma 
  PUBLIC 
    MPI::MPI_CXX 
  PRIVATE
    MKL::MKL
  )
target_compile_definitions(cosma PUBLIC COSMA_WITH_MKL)

<<<<<<< HEAD
################
#  ScaLAPACK   #
################
if(NOT "${COSMA_SCALAPACK_LIBRARY}" STREQUAL "")
    message("scalapack library = ${COSMA_SCALAPACK_LIBRARY}")
    include(cosma_scalapack)
    cosma_find_scalapack()
    message("SCALAPACK library = ${COSMA_SCALAPACK_LIBRARY}")
    target_link_libraries(cosma PUBLIC ${COSMA_SCALAPACK_LIBRARY})
    add_definitions(-DCOSMA_WITH_SCALAPACK)
endif()

################
# CUDA support #
################
=======
# CUDA suppor
#
>>>>>>> 7c56e46d
if(COSMA_WITH_CUDA)
    enable_language(CUDA)
    target_compile_definitions(cosma PRIVATE -DCOSMA_HAVE_GPU)
    target_link_libraries(cosma PRIVATE cublas Tiled-MM)
    target_compile_options(cosma PRIVATE $<$<COMPILE_LANGUAGE:CUDA>:"-arch=sm_60">) 
endif()

#################################
#          PROFILER             #
#################################
if(COSMA_WITH_PROFILING)
    add_definitions(-DSEMIPROF)
endif()

#############
#  Testing  #
#############
if(COSMA_NOT_SUBPROJECT)
    enable_testing()
    include(CTest)
    add_subdirectory(tests)
endif()

#####################################
#  Adding various code directories  #
#####################################
add_subdirectory(libs)
add_subdirectory(miniapp)
add_subdirectory(benchmarks)<|MERGE_RESOLUTION|>--- conflicted
+++ resolved
@@ -23,7 +23,6 @@
 #
 add_library(cosma STATIC
     "${cosma_SOURCE_DIR}/src/cosma/blas.cpp"
-    "${cosma_SOURCE_DIR}/src/cosma/blacs.hpp"
     "${cosma_SOURCE_DIR}/src/cosma/scalapack.cpp"
     "${cosma_SOURCE_DIR}/src/cosma/pgemm.cpp"
     "${cosma_SOURCE_DIR}/src/cosma/buffer.cpp"
@@ -83,26 +82,8 @@
   )
 target_compile_definitions(cosma PUBLIC COSMA_WITH_MKL)
 
-<<<<<<< HEAD
-################
-#  ScaLAPACK   #
-################
-if(NOT "${COSMA_SCALAPACK_LIBRARY}" STREQUAL "")
-    message("scalapack library = ${COSMA_SCALAPACK_LIBRARY}")
-    include(cosma_scalapack)
-    cosma_find_scalapack()
-    message("SCALAPACK library = ${COSMA_SCALAPACK_LIBRARY}")
-    target_link_libraries(cosma PUBLIC ${COSMA_SCALAPACK_LIBRARY})
-    add_definitions(-DCOSMA_WITH_SCALAPACK)
-endif()
-
-################
-# CUDA support #
-################
-=======
 # CUDA suppor
 #
->>>>>>> 7c56e46d
 if(COSMA_WITH_CUDA)
     enable_language(CUDA)
     target_compile_definitions(cosma PRIVATE -DCOSMA_HAVE_GPU)
