--- conflicted
+++ resolved
@@ -44,36 +44,6 @@
   )
 target_compile_features(cosma PUBLIC cxx_std_14)
 
-<<<<<<< HEAD
-# Submodules dependencies:
-#   grid2grid, options, semiprof, TiledMM
-#
-find_package(Git QUIET)
-if(GIT_FOUND AND EXISTS "${cosma_SOURCE_DIR}/.git")
-    # Update submodules as needed
-    option(GIT_SUBMODULE_CHECK "Check submodules during build" ON)
-    if(GIT_SUBMODULE_CHECK)
-        message(STATUS "Submodule update")
-        execute_process(COMMAND ${GIT_EXECUTABLE} submodule update --init --recursive
-            WORKING_DIRECTORY ${CMAKE_CURRENT_SOURCE_DIR}
-            RESULT_VARIABLE GIT_SUBMOD_RESULT)
-        if(NOT GIT_SUBMOD_RESULT EQUAL "0")
-            message(FATAL_ERROR "git submodule update --init failed with ${GIT_SUBMOD_RESULT}, please checkout submodules")
-        endif()
-        message(STATUS "Updating submodules to the latest commits")
-        execute_process(COMMAND ${GIT_EXECUTABLE} submodule foreach git pull origin master
-            WORKING_DIRECTORY ${CMAKE_CURRENT_SOURCE_DIR}
-            RESULT_VARIABLE GIT_SUBMOD_RESULT)
-        if(NOT GIT_SUBMOD_RESULT EQUAL "0")
-            message(FATAL_ERROR "git submodule foreach git pull origin master failed with ${GIT_SUBMOD_RESULT}, \
-            please git pull all submodules, to get the latest commits")
-        endif()
-    endif()
-endif()
-target_link_libraries(cosma PUBLIC grid2grid semiprof options)
-
-=======
->>>>>>> c721bc87
 # Non-cmake dependencies
 #
 find_package(grid2grid REQUIRED)
@@ -86,16 +56,6 @@
     MPI::MPI_CXX 
     PRIVATE
     MKL::MKL
-<<<<<<< HEAD
-    )
-target_compile_definitions(cosma PUBLIC -DCOSMA_WITH_MKL)
-
-if(MKL_MPI_TYPE) 
-    target_compile_definitions(cosma PUBLIC -DCOSMA_WITH_SCALAPACK)
-endif()
-
-# CUDA support
-=======
     grid2grid::grid2grid 
     semiprof::semiprof 
     options::options
@@ -107,8 +67,7 @@
   # TODO
 endif()
 
-# CUDA suppor
->>>>>>> c721bc87
+# CUDA support
 #
 if(COSMA_WITH_CUDA)
     enable_language(CUDA)
