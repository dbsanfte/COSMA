# Uses MKLROOT environment variable or CMake's MKL_ROOT to find MKL.
#
# Imported Targets: 
#   MKL::MKL
#
# The type of threading for MKL has to be specified using the variable
#        MKL_THREADING            := IOMP|GOMP           (default: serial)
#        MKL_USE_64BIT_INTEGERS   := True|False          (default: False)
#
# NOT SUPPORTED
#   - TBB threading back-end
#   - F95 interfaces
#
# Note: Do not mix GCC and Intel OpenMP.
#       The module depends on FindThreads and FindOpenMP.
#
include(FindPackageHandleStandardArgs)

find_path(MKL_INCLUDE_DIR mkl.h
    HINTS
    $ENV{MKLROOT}/include
    ${MKL_ROOT}/include
    )
mark_as_advanced(MKL_INCLUDE_DIR)

set(_mkl_libpath_suffix "lib/intel64")
if(CMAKE_SIZEOF_VOID_P EQUAL 4) # 32 bit
    set(_mkl_libpath_suffix "lib/ia32")
endif()

if (WIN32)
    string(APPEND _mkl_libpath_suffix "_win")
elseif (APPLE)
    string(APPEND _mkl_libpath_suffix "_mac")
else ()
    string(APPEND _mkl_libpath_suffix "_lin")
endif ()

function(__mkl_find_library _name)
    find_library(${_name}
        NAMES ${ARGN}
        HINTS ENV MKLROOT
        ${MKL_ROOT}
        PATH_SUFFIXES ${_mkl_libpath_suffix}
        )
    mark_as_advanced(${_name})
endfunction()

__mkl_find_library(MKL_CORE_LIB mkl_core)

if(NOT MKL_THREADING)
    __mkl_find_library(MKL_THREADING_LIB mkl_sequential)
elseif(MKL_THREADING MATCHES "GOMP")
    __mkl_find_library(MKL_THREADING_LIB mkl_gnu_thread)
elseif(MKL_THREADING MATCHES "IOMP")
    __mkl_find_library(MKL_THREADING_LIB mkl_intel_thread)
endif()

if(NOT MKL_USE_64BIT_INTEGERS)
    __mkl_find_library(MKL_INTERFACE_LIB mkl_intel_lp64)
else()
    __mkl_find_library(MKL_INTERFACE_LIB mkl_intel_ilp64)
endif()

find_package_handle_standard_args(MKL 
    DEFAULT_MSG  MKL_CORE_LIB
    MKL_THREADING_LIB
    MKL_INTERFACE_LIB
    MKL_INCLUDE_DIR
    )

<<<<<<< HEAD
# ScaLAPACK
# 
if(MKL_MPI_TYPE)
    __mkl_find_library(MKL_SCALAPACK_LIB mkl_scalapack_lp64)
    if (MKL_MPI_TYPE MATCHES "MPICH")
        __mkl_find_library(MKL_BLACS_LIB mkl_blacs_intelmpi_lp64)
    elseif(MKL_MPI_TYPE MATCHES "OMPI")
        __mkl_find_library(MKL_BLACS_LIB mkl_blacs_openmpi_lp64)
    endif()

    find_package_handle_standard_args(MKL_SCALAPACK 
        DEFAULT_MSG MKL_BLACS_LIB
        MKL_SCALAPACK_LIB
        )
endif()

if (MKL_FOUND AND NOT TARGET MKL::MKL)
    find_package(Threads REQUIRED)
    add_library(MKL::CORE UNKNOWN IMPORTED)
    set_target_properties(MKL::CORE PROPERTIES 
        IMPORTED_LOCATION ${MKL_CORE_LIB}
        INTERFACE_LINK_LIBRARIES Threads::Threads)
=======

if (MKL_FOUND AND NOT TARGET MKL::MKL)
    find_package(Threads REQUIRED)
>>>>>>> c721bc87

    set(__mkl_threading_backend "")
    if(MKL_THREADING)
<<<<<<< HEAD
        find_package(OpenMP REQUIRED)
        set_target_properties(MKL::CORE PROPERTIES 
            INTERFACE_LINK_LIBRARIES OpenMP::OpenMP_CXX)
    endif()

    if(MKL_MPI_TYPE)
        add_library(MKL::BLACS UNKNOWN IMPORTED)
        set_target_properties(MKL::BLACS PROPERTIES 
            IMPORTED_LOCATION ${MKL_BLACS_LIB})
        set_target_properties(MKL::CORE PROPERTIES 
            INTERFACE_LINK_LIBRARIES MKL::BLACS)
    endif()
=======
      find_package(OpenMP REQUIRED)
      set(__threading_lib "OpenMP::OpenMP_CXX")
    endif()

    add_library(MKL::CORE UNKNOWN IMPORTED)
    set_target_properties(MKL::CORE PROPERTIES IMPORTED_LOCATION ${MKL_CORE_LIB})
>>>>>>> c721bc87

    add_library(MKL::THREADING UNKNOWN IMPORTED)
    set_target_properties(MKL::THREADING PROPERTIES IMPORTED_LOCATION ${MKL_THREADING_LIB})

    add_library(MKL::BLAS_INTERFACE UNKNOWN IMPORTED)
<<<<<<< HEAD
    set_target_properties(MKL::BLAS_INTERFACE PROPERTIES 
        IMPORTED_LOCATION ${MKL_INTERFACE_LIB}
        INTERFACE_LINK_LIBRARIES MKL::THREADING)
=======
    set_target_properties(MKL::BLAS_INTERFACE PROPERTIES IMPORTED_LOCATION ${MKL_INTERFACE_LIB})
>>>>>>> c721bc87

    add_library(MKL::MKL INTERFACE IMPORTED)
    set_target_properties(MKL::MKL PROPERTIES 
<<<<<<< HEAD
        INTERFACE_INCLUDE_DIRECTORIES "${MKL_INCLUDE_DIR}"
        INTERFACE_LINK_LIBRARIES MKL::BLAS_INTERFACE)

    if(MKL_MPI_TYPE)
        add_library(MKL::SCALAPACK UNKNOWN IMPORTED)
        set_target_properties(MKL::SCALAPACK PROPERTIES 
            IMPORTED_LOCATION ${MKL_SCALAPACK_LIB}
            INTERFACE_LINK_LIBRARIES MKL::BLAS_INTERFACE)

        set_target_properties(MKL::MKL PROPERTIES 
            INTERFACE_LINK_LIBRARIES MKL::SCALAPACK)
    else()
        set_target_properties(MKL::MKL PROPERTIES 
            INTERFACE_LINK_LIBRARIES MKL::BLAS_INTERFACE)
    endif()
=======
      INTERFACE_INCLUDE_DIRECTORIES "${MKL_INCLUDE_DIR}"
      INTERFACE_LINK_LIBRARIES "MKL::BLAS_INTERFACE;MKL::THREADING;MKL::CORE;${__mkl_threading_backend};Threads::Threads")
>>>>>>> c721bc87
endif()
<|MERGE_RESOLUTION|>--- conflicted
+++ resolved
@@ -69,91 +69,26 @@
     MKL_INCLUDE_DIR
     )
 
-<<<<<<< HEAD
-# ScaLAPACK
-# 
-if(MKL_MPI_TYPE)
-    __mkl_find_library(MKL_SCALAPACK_LIB mkl_scalapack_lp64)
-    if (MKL_MPI_TYPE MATCHES "MPICH")
-        __mkl_find_library(MKL_BLACS_LIB mkl_blacs_intelmpi_lp64)
-    elseif(MKL_MPI_TYPE MATCHES "OMPI")
-        __mkl_find_library(MKL_BLACS_LIB mkl_blacs_openmpi_lp64)
-    endif()
-
-    find_package_handle_standard_args(MKL_SCALAPACK 
-        DEFAULT_MSG MKL_BLACS_LIB
-        MKL_SCALAPACK_LIB
-        )
-endif()
-
 if (MKL_FOUND AND NOT TARGET MKL::MKL)
     find_package(Threads REQUIRED)
-    add_library(MKL::CORE UNKNOWN IMPORTED)
-    set_target_properties(MKL::CORE PROPERTIES 
-        IMPORTED_LOCATION ${MKL_CORE_LIB}
-        INTERFACE_LINK_LIBRARIES Threads::Threads)
-=======
-
-if (MKL_FOUND AND NOT TARGET MKL::MKL)
-    find_package(Threads REQUIRED)
->>>>>>> c721bc87
 
     set(__mkl_threading_backend "")
     if(MKL_THREADING)
-<<<<<<< HEAD
         find_package(OpenMP REQUIRED)
-        set_target_properties(MKL::CORE PROPERTIES 
-            INTERFACE_LINK_LIBRARIES OpenMP::OpenMP_CXX)
-    endif()
-
-    if(MKL_MPI_TYPE)
-        add_library(MKL::BLACS UNKNOWN IMPORTED)
-        set_target_properties(MKL::BLACS PROPERTIES 
-            IMPORTED_LOCATION ${MKL_BLACS_LIB})
-        set_target_properties(MKL::CORE PROPERTIES 
-            INTERFACE_LINK_LIBRARIES MKL::BLACS)
-    endif()
-=======
-      find_package(OpenMP REQUIRED)
-      set(__threading_lib "OpenMP::OpenMP_CXX")
+        set(__threading_lib "OpenMP::OpenMP_CXX")
     endif()
 
     add_library(MKL::CORE UNKNOWN IMPORTED)
     set_target_properties(MKL::CORE PROPERTIES IMPORTED_LOCATION ${MKL_CORE_LIB})
->>>>>>> c721bc87
 
     add_library(MKL::THREADING UNKNOWN IMPORTED)
     set_target_properties(MKL::THREADING PROPERTIES IMPORTED_LOCATION ${MKL_THREADING_LIB})
 
     add_library(MKL::BLAS_INTERFACE UNKNOWN IMPORTED)
-<<<<<<< HEAD
-    set_target_properties(MKL::BLAS_INTERFACE PROPERTIES 
-        IMPORTED_LOCATION ${MKL_INTERFACE_LIB}
-        INTERFACE_LINK_LIBRARIES MKL::THREADING)
-=======
     set_target_properties(MKL::BLAS_INTERFACE PROPERTIES IMPORTED_LOCATION ${MKL_INTERFACE_LIB})
->>>>>>> c721bc87
 
     add_library(MKL::MKL INTERFACE IMPORTED)
     set_target_properties(MKL::MKL PROPERTIES 
-<<<<<<< HEAD
         INTERFACE_INCLUDE_DIRECTORIES "${MKL_INCLUDE_DIR}"
-        INTERFACE_LINK_LIBRARIES MKL::BLAS_INTERFACE)
-
-    if(MKL_MPI_TYPE)
-        add_library(MKL::SCALAPACK UNKNOWN IMPORTED)
-        set_target_properties(MKL::SCALAPACK PROPERTIES 
-            IMPORTED_LOCATION ${MKL_SCALAPACK_LIB}
-            INTERFACE_LINK_LIBRARIES MKL::BLAS_INTERFACE)
-
-        set_target_properties(MKL::MKL PROPERTIES 
-            INTERFACE_LINK_LIBRARIES MKL::SCALAPACK)
-    else()
-        set_target_properties(MKL::MKL PROPERTIES 
-            INTERFACE_LINK_LIBRARIES MKL::BLAS_INTERFACE)
-    endif()
-=======
-      INTERFACE_INCLUDE_DIRECTORIES "${MKL_INCLUDE_DIR}"
-      INTERFACE_LINK_LIBRARIES "MKL::BLAS_INTERFACE;MKL::THREADING;MKL::CORE;${__mkl_threading_backend};Threads::Threads")
->>>>>>> c721bc87
+        INTERFACE_LINK_LIBRARIES "MKL::BLAS_INTERFACE;MKL::THREADING;MKL::CORE;${__mkl_threading_backend};Threads::Threads")
 endif()
