if(NOT TARGET cosma::cosma)
    cmake_policy(PUSH) # Save project's policies
    if(POLICY CMP0074)
        cmake_policy(SET CMP0074 NEW)
    endif()
    include(CMakeFindDependencyMacro)

    # Bundled modules should be found first to prevent conflicts with similarly 
    # named modules in calling projects. 
    #
    set(CMAKE_MODULE_PATH ${CMAKE_CURRENT_LIST_DIR} ${CMAKE_MODULE_PATH})

    set(MPI_CXX_COMPILER "@MPI_CXX_COMPILER@")
    find_dependency(MPI)

<<<<<<< HEAD
    set(COSMA_USE_GPU "@COSMA_USE_GPU@")
    if(COSMA_USE_GPU)
        find_dependency(Tiled-MM)
=======
    if("@COSMA_USE_TILEDMM@")
        find_dependency(Tiled-MM) # bundled
>>>>>>> 576f366e
    else()
        set(MKL_ROOT "@MKL_ROOT@")
        set(MKL_PARALLEL "@MKL_PARALLEL@")
        set(MKL_64BIT "@MKL_64BIT@")
        find_dependency(MKL)

        if("@ScaLAPACK_FOUND@")
            set(MKL_MPI_TYPE "@MKL_MPI_TYPE@")
            find_dependency(ScaLAPACK)
        endif()
    endif()

    # Clean-up module path.
    #
    list(REMOVE_ITEM CMAKE_MODULE_PATH ${CMAKE_CURRENT_LIST_DIR})

    # These are bundled with cosma
    #
    find_dependency(grid2grid)
    find_dependency(options)

    include("${CMAKE_CURRENT_LIST_DIR}/cosmaTargets.cmake")
    cmake_policy(POP) # Restore project's policies
endif()<|MERGE_RESOLUTION|>--- conflicted
+++ resolved
@@ -13,14 +13,8 @@
     set(MPI_CXX_COMPILER "@MPI_CXX_COMPILER@")
     find_dependency(MPI)
 
-<<<<<<< HEAD
-    set(COSMA_USE_GPU "@COSMA_USE_GPU@")
-    if(COSMA_USE_GPU)
-        find_dependency(Tiled-MM)
-=======
-    if("@COSMA_USE_TILEDMM@")
+    if("@COSMA_USE_GPU@")
         find_dependency(Tiled-MM) # bundled
->>>>>>> 576f366e
     else()
         set(MKL_ROOT "@MKL_ROOT@")
         set(MKL_PARALLEL "@MKL_PARALLEL@")
